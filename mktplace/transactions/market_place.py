--- conflicted
+++ resolved
@@ -308,11 +308,7 @@
         """
         Associate the objectid with the namemap
         """
-<<<<<<< HEAD
-        if not self._namemapinitialized :
-=======
         if not self._namemapinitialized:
->>>>>>> b9d3af8b
             self._initnamemap()
 
         self._namemap[fqname] = objectid
@@ -321,11 +317,7 @@
         """
         Remove fqname from the namemap
         """
-<<<<<<< HEAD
-        if not self._namemapinitialized :
-=======
         if not self._namemapinitialized:
->>>>>>> b9d3af8b
             self._initnamemap()
 
         del self._namemap[fqname]
